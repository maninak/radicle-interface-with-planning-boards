import type {
  ErrorRoute,
  LoadedRoute,
  NotFoundRoute,
} from "@app/lib/router/definitions";
import type {
  BaseUrl,
  Blob,
  Commit,
  CommitBlob,
  CommitHeader,
  Diff,
  DiffBlob,
  Issue,
  IssueState,
  Node,
  Patch,
  PatchState,
  Project,
  Remote,
  Tree,
} from "@http-client";

import * as Syntax from "@app/lib/syntax";
import * as httpd from "@app/lib/httpd";
<<<<<<< HEAD
import config from "virtual:config";
import { HttpdClient } from "@httpd-client";
import { ResponseError, ResponseParseError } from "@httpd-client/lib/fetcher";
=======
import { HttpdClient } from "@http-client";
import { ResponseError, ResponseParseError } from "@http-client/lib/fetcher";
>>>>>>> adc6c6c2
import { experimental } from "@app/lib/appearance";
import { get } from "svelte/store";
import { handleError, unreachableError } from "@app/views/projects/error";
import { nodePath } from "@app/views/nodes/router";
import { unreachable } from "@app/lib/utils";

export const COMMITS_PER_PAGE = 30;
export const PATCHES_PER_PAGE = 10;
export const ISSUES_PER_PAGE = 10;

export type ProjectRoute =
  | ProjectTreeRoute
  | ProjectHistoryRoute
  | {
      resource: "project.commit";
      node: BaseUrl;
      project: string;
      commit: string;
    }
  | ProjectIssuesRoute
  | ProjectIssueRoute
  | { resource: "project.newIssue"; node: BaseUrl; project: string }
  | ProjectPatchesRoute
  | ProjectPatchRoute
  | ProjectBoardRoute;

interface ProjectIssuesRoute {
  resource: "project.issues";
  node: BaseUrl;
  project: string;
  state?: "open" | "closed";
}

interface ProjectIssueRoute {
  resource: "project.issue";
  node: BaseUrl;
  project: string;
  issue: string;
}

interface ProjectTreeRoute {
  resource: "project.source";
  node: BaseUrl;
  project: string;
  path?: string;
  peer?: string;
  revision?: string;
  route?: string;
}

interface ProjectHistoryRoute {
  resource: "project.history";
  node: BaseUrl;
  project: string;
  peer?: string;
  revision?: string;
}

interface ProjectPatchRoute {
  resource: "project.patch";
  node: BaseUrl;
  project: string;
  patch: string;
  view?:
    | {
        name: "activity";
      }
    | {
        name: "changes";
        revision?: string;
      }
    | {
        name: "diff";
        fromCommit: string;
        toCommit: string;
      };
}

interface ProjectPatchesRoute {
  resource: "project.patches";
  node: BaseUrl;
  project: string;
  search?: string;
}

interface ProjectBoardRoute {
  resource: "project.board";
  node: BaseUrl;
  project: string;
}

export type ProjectLoadedRoute =
  | {
      resource: "project.source";
      params: {
        baseUrl: BaseUrl;
        node: Node;
        commit: string;
        project: Project;
        peers: Remote[];
        peer: string | undefined;
        branches: string[];
        revision: string | undefined;
        tree: Tree;
        path: string;
        rawPath: (commit?: string) => string;
        blobResult: BlobResult;
        seeding: boolean;
      };
    }
  | {
      resource: "project.history";
      params: {
        baseUrl: BaseUrl;
        node: Node;
        commit: string;
        project: Project;
        peers: Remote[];
        peer: string | undefined;
        branches: string[];
        revision: string | undefined;
        tree: Tree;
        commitHeaders: CommitHeader[];
        seeding: boolean;
      };
    }
  | {
      resource: "project.commit";
      params: {
        baseUrl: BaseUrl;
        node: Node;
        project: Project;
        commit: Commit;
      };
    }
  | {
      resource: "project.issue";
      params: {
        baseUrl: BaseUrl;
        node: Node;
        project: Project;
        rawPath: (commit?: string) => string;
        issue: Issue;
      };
    }
  | {
      resource: "project.issues";
      params: {
        baseUrl: BaseUrl;
        node: Node;
        project: Project;
        issues: Issue[];
        state: IssueState["status"];
      };
    }
  | {
      resource: "project.newIssue";
      params: {
        baseUrl: BaseUrl;
        node: Node;
        project: Project;
        rawPath: (commit?: string) => string;
      };
    }
  | {
      resource: "project.patches";
      params: {
        baseUrl: BaseUrl;
        node: Node;
        project: Project;
        patches: Patch[];
        state: PatchState["status"];
      };
    }
  | {
      resource: "project.patch";
      params: {
        baseUrl: BaseUrl;
        node: Node;
        project: Project;
        rawPath: (commit?: string) => string;
        patch: Patch;
        stats: Diff["stats"];
        view: PatchView;
      };
    }
  | {
      resource: "project.board";
      params: {
        baseUrl: BaseUrl;
        node: Node;
        project: Project;
      };
    };

export type BlobResult =
  | { ok: true; blob: Blob; highlighted: Syntax.Root | undefined }
  | { ok: false; error: { status?: number; message: string; path: string } };

export type PatchView =
  | {
      name: "activity";
      revision: string;
    }
  | {
      name: "changes";
      revision: string;
      oid: string;
      diff: Diff;
      commits: CommitHeader[];
      files: Record<string, CommitBlob>;
    }
  | {
      name: "diff";
      diff: Diff;
      files: Record<string, DiffBlob>;
      fromCommit: string;
      toCommit: string;
    };

// Check whether the input is a SHA1 commit.
function isOid(input: string): boolean {
  return /^[a-fA-F0-9]{40}$/.test(input);
}

function parseRevisionToOid(
  revision: string | undefined,
  defaultBranch: string,
  branches: Record<string, string>,
): string {
  if (revision) {
    if (isOid(revision)) {
      return revision;
    } else {
      const oid = branches[revision];
      if (oid) {
        return oid;
      } else {
        throw new Error(`Revision ${revision} not found`);
      }
    }
  } else {
    return branches[defaultBranch];
  }
}

async function isLocalNodeSeeding(route: ProjectRoute): Promise<boolean> {
  if (!get(experimental) && get(httpd.httpdStore).state === "stopped") {
    return false;
  }
  try {
    const tracking = await httpd.api.getTracking();
    return tracking.some(({ id }) => id === route.project);
  } catch (error) {
    if (error instanceof ResponseError && error.status === 404) {
      return false;
    }

    // Either `radicle-httpd` isn't running or there was some other
    // error.
    return false;
  }
}

export async function loadProjectRoute(
  route: ProjectRoute,
  previousLoaded: LoadedRoute,
): Promise<ProjectLoadedRoute | ErrorRoute | NotFoundRoute> {
  const api = new HttpdClient(route.node);
  let node: Node | undefined = undefined;
  if (
    "params" in previousLoaded &&
    "node" in previousLoaded.params &&
    route.node.hostname === previousLoaded.params.baseUrl.hostname
  ) {
    node = previousLoaded.params.node;
  } else {
    node = await api.getNode();
  }
  const rawPath = (commit?: string) =>
    `${route.node.scheme}://${route.node.hostname}:${route.node.port}/raw/${
      route.project
    }${commit ? `/${commit}` : ""}`;

  try {
    if (route.resource === "project.source") {
      return await loadTreeView(route, previousLoaded, node);
    } else if (route.resource === "project.history") {
      return await loadHistoryView(route, node);
    } else if (route.resource === "project.commit") {
      const [project, commit] = await Promise.all([
        api.project.getById(route.project),
        api.project.getCommitBySha(route.project, route.commit),
      ]);

      return {
        resource: "project.commit",
        params: {
          baseUrl: route.node,
          node,
          project,
          commit,
        },
      };
    } else if (route.resource === "project.issue") {
      return await loadIssueView(route, node);
    } else if (route.resource === "project.patch") {
      return await loadPatchView(route, node);
    } else if (route.resource === "project.issues") {
      return await loadIssuesView(route, node);
    } else if (route.resource === "project.newIssue") {
      const project = await api.project.getById(route.project);
      return {
        resource: "project.newIssue",
        params: {
          baseUrl: route.node,
          node,
          project,
          rawPath,
        },
      };
    } else if (route.resource === "project.patches") {
      return await loadPatchesView(route, node);
    } else if (route.resource === "project.board") {
      if (!config?.plugins?.radiclePlanningBoards?.enabled) {
        return {
          resource: "notFound",
          params: { title: "Page not found" },
        };
      }

      return await loadBoardView(route, node);
    } else {
      return unreachable(route);
    }
  } catch (error) {
    if (
      error instanceof Error ||
      error instanceof ResponseError ||
      error instanceof ResponseParseError
    ) {
      return handleError(error, route);
    } else {
      return unreachableError();
    }
  }
}

async function loadBoardView(
  route: ProjectBoardRoute,
  node: Node,
): Promise<ProjectLoadedRoute> {
  const api = new HttpdClient(route.node);
  const project = await api.project.getById(route.project);

  return {
    resource: "project.board",
    params: {
      baseUrl: route.node,
      node,
      project,
    },
  };
}

async function loadPatchesView(
  route: ProjectPatchesRoute,
  node: Node,
): Promise<ProjectLoadedRoute> {
  const api = new HttpdClient(route.node);
  const searchParams = new URLSearchParams(route.search || "");
  const state = (searchParams.get("state") as PatchState["status"]) || "open";

  const [project, patches] = await Promise.all([
    api.project.getById(route.project),
    api.project.getAllPatches(route.project, {
      state,
      page: 0,
      perPage: PATCHES_PER_PAGE,
    }),
  ]);

  return {
    resource: "project.patches",
    params: {
      baseUrl: route.node,
      node,
      patches,
      state,
      project,
    },
  };
}

async function loadIssuesView(
  route: ProjectIssuesRoute,
  node: Node,
): Promise<ProjectLoadedRoute> {
  const api = new HttpdClient(route.node);
  const state = route.state || "open";

  const [project, issues] = await Promise.all([
    api.project.getById(route.project),
    api.project.getAllIssues(route.project, {
      state,
      page: 0,
      perPage: ISSUES_PER_PAGE,
    }),
    isLocalNodeSeeding(route),
  ]);

  return {
    resource: "project.issues",
    params: {
      baseUrl: route.node,
      node,
      issues,
      state,
      project,
    },
  };
}

async function loadTreeView(
  route: ProjectTreeRoute,
  previousLoaded: LoadedRoute,
  node: Node,
): Promise<ProjectLoadedRoute | NotFoundRoute> {
  const api = new HttpdClient(route.node);
  const rawPath = (commit?: string) =>
    `${route.node.scheme}://${route.node.hostname}:${route.node.port}/raw/${
      route.project
    }${commit ? `/${commit}` : ""}`;

  let projectPromise: Promise<Project>;
  let peersPromise: Promise<Remote[]>;
  if (
    previousLoaded.resource === "project.source" &&
    previousLoaded.params.project.id === route.project &&
    previousLoaded.params.peer === route.peer
  ) {
    projectPromise = Promise.resolve(previousLoaded.params.project);
    peersPromise = Promise.resolve(previousLoaded.params.peers);
  } else {
    projectPromise = api.project.getById(route.project);
    peersPromise = api.project.getAllRemotes(route.project);
  }

  const [project, peers, seeding] = await Promise.all([
    projectPromise,
    peersPromise,
    isLocalNodeSeeding(route),
  ]);

  let branchMap: Record<string, string>;
  if (route.peer) {
    const peer = peers.find(peer => peer.id === route.peer);
    if (!peer) {
      return {
        resource: "notFound",
        params: { title: `Peer ${route.peer} could not be found` },
      };
    } else {
      branchMap = peer.heads;
    }
  } else {
    branchMap = { [project.defaultBranch]: project.head };
  }

  if (route.route) {
    const { revision, path } = detectRevision(
      route.route,
      branchMap || { [project.defaultBranch]: project.head },
    );
    route.revision = revision;
    route.path = path;
  }

  const commit = parseRevisionToOid(
    route.revision,
    project.defaultBranch,
    branchMap,
  );
  const path = route.path || "/";
  const [tree, blobResult] = await Promise.all([
    api.project.getTree(route.project, commit),
    loadBlob(api, project.id, commit, path),
  ]);
  return {
    resource: "project.source",
    params: {
      baseUrl: route.node,
      node,
      commit,
      project,
      peers: peers.filter(remote => Object.keys(remote.heads).length > 0),
      peer: route.peer,
      branches: Object.keys(branchMap),
      rawPath,
      revision: route.revision,
      tree,
      path,
      blobResult,
      seeding,
    },
  };
}

async function loadBlob(
  api: HttpdClient,
  project: string,
  commit: string,
  path: string,
): Promise<BlobResult> {
  try {
    let blob: Blob;
    if (path === "" || path === "/") {
      blob = await api.project.getReadme(project, commit);
    } else {
      blob = await api.project.getBlob(project, commit, path);
    }
    return {
      ok: true,
      blob,
      highlighted: blob.content
        ? await Syntax.highlight(blob.content, blob.path.split(".").pop() ?? "")
        : undefined,
    };
  } catch (e: unknown) {
    if (e instanceof ResponseError) {
      return {
        ok: false,
        error: {
          status: e.status,
          message: "Not able to load file",
          path,
        },
      };
    } else if (path === "/") {
      return {
        ok: false,
        error: {
          message: "The README could not be loaded",
          path,
        },
      };
    } else {
      return {
        ok: false,
        error: {
          message: "Not able to load file",
          path,
        },
      };
    }
  }
}
async function loadHistoryView(
  route: ProjectHistoryRoute,
  node: Node,
): Promise<ProjectLoadedRoute> {
  const api = new HttpdClient(route.node);

  const [project, peers, branchMap] = await Promise.all([
    api.project.getById(route.project),
    api.project.getAllRemotes(route.project),
    getPeerBranches(api, route.project, route.peer),
  ]);

  let commitId;
  if (route.revision && isOid(route.revision)) {
    commitId = route.revision;
  } else if (branchMap) {
    commitId = branchMap[route.revision || project.defaultBranch];
  } else if (!route.revision) {
    commitId = project.head;
  }

  if (!commitId) {
    throw new Error(
      `Revision ${route.revision} not found for project ${project.id}`,
    );
  }

  const [tree, commitHeaders, seeding] = await Promise.all([
    api.project.getTree(route.project, commitId),
    await api.project.getAllCommits(project.id, {
      parent: commitId,
      page: 0,
      perPage: COMMITS_PER_PAGE,
    }),
    isLocalNodeSeeding(route),
  ]);

  return {
    resource: "project.history",
    params: {
      baseUrl: route.node,
      node,
      commit: commitId,
      project,
      peers: peers.filter(remote => Object.keys(remote.heads).length > 0),
      peer: route.peer,
      branches: Object.keys(branchMap || {}),
      revision: route.revision,
      tree,
      commitHeaders,
      seeding,
    },
  };
}

async function loadIssueView(
  route: ProjectIssueRoute,
  node: Node,
): Promise<ProjectLoadedRoute> {
  const api = new HttpdClient(route.node);
  const rawPath = (commit?: string) =>
    `${route.node.scheme}://${route.node.hostname}:${route.node.port}/raw/${
      route.project
    }${commit ? `/${commit}` : ""}`;

  const [project, issue] = await Promise.all([
    api.project.getById(route.project),
    api.project.getIssueById(route.project, route.issue),
  ]);
  return {
    resource: "project.issue",
    params: {
      baseUrl: route.node,
      node,
      project,
      rawPath,
      issue,
    },
  };
}

async function loadPatchView(
  route: ProjectPatchRoute,
  node: Node,
): Promise<ProjectLoadedRoute> {
  const api = new HttpdClient(route.node);
  const rawPath = (commit?: string) =>
    `${route.node.scheme}://${route.node.hostname}:${route.node.port}/raw/${
      route.project
    }${commit ? `/${commit}` : ""}`;

  const [project, patch] = await Promise.all([
    api.project.getById(route.project),
    api.project.getPatchById(route.project, route.patch),
  ]);
  const latestRevision = patch.revisions[patch.revisions.length - 1];
  const { diff } = await api.project.getDiff(
    route.project,
    latestRevision.base,
    latestRevision.oid,
  );

  let view: PatchView;
  switch (route.view?.name) {
    case "activity":
    case undefined: {
      view = { name: "activity", revision: latestRevision.id };
      break;
    }
    case "changes": {
      const revisionId = route.view.revision;
      const revision =
        patch.revisions.find(r => r.id === revisionId) || latestRevision;
      if (!revision) {
        throw new Error(
          `revision ${revisionId} of patch ${route.patch} not found`,
        );
      }
      const { diff, commits, files } = await api.project.getDiff(
        route.project,
        revision.base,
        revision.oid,
      );
      view = {
        name: route.view?.name,
        revision: revision.id,
        oid: revision.oid,
        diff,
        commits,
        files,
      };
      break;
    }
    case "diff": {
      const { fromCommit, toCommit } = route.view;
      const { diff, files } = await api.project.getDiff(
        route.project,
        fromCommit,
        toCommit,
      );

      view = { name: "diff", fromCommit, toCommit, files, diff };
      break;
    }
  }
  return {
    resource: "project.patch",
    params: {
      baseUrl: route.node,
      node,
      project,
      rawPath,
      patch,
      stats: diff.stats,
      view,
    },
  };
}

async function getPeerBranches(
  api: HttpdClient,
  project: string,
  peer?: string,
) {
  if (peer) {
    return (await api.project.getRemoteByPeer(project, peer)).heads;
  } else {
    return undefined;
  }
}

// Detects branch names and commit IDs at the start of `input` and extract it.
function detectRevision(
  input: string,
  branches: Record<string, string>,
): { path: string; revision?: string } {
  const commitPath = [input.slice(0, 40), input.slice(41)];
  const branch = Object.entries(branches).find(([branchName]) =>
    input.startsWith(branchName),
  );

  if (branch) {
    const [revision, path] = [
      input.slice(0, branch[0].length),
      input.slice(branch[0].length + 1),
    ];
    return {
      revision,
      path: path || "/",
    };
  } else if (isOid(commitPath[0])) {
    return {
      revision: commitPath[0],
      path: commitPath[1] || "/",
    };
  } else {
    return { path: input };
  }
}

function sanitizeQueryString(queryString: string): string {
  return queryString.startsWith("?") ? queryString.substring(1) : queryString;
}

export function resolveProjectRoute(
  node: BaseUrl,
  project: string,
  segments: string[],
  urlSearch: string,
): ProjectRoute | null {
  let content = segments.shift();
  let peer;
  if (content === "remotes") {
    peer = segments.shift();
    content = segments.shift();
  }

  if (!content || content === "tree") {
    return {
      resource: "project.source",
      node,
      project,
      peer,
      path: undefined,
      revision: undefined,
      route: segments.join("/"),
    };
  } else if (content === "history") {
    return {
      resource: "project.history",
      node,
      project,
      peer,
      revision: segments.join("/"),
    };
  } else if (content === "commits") {
    return {
      resource: "project.commit",
      node,
      project,
      commit: segments[0],
    };
  } else if (content === "issues") {
    const issueOrAction = segments.shift();
    if (issueOrAction === "new") {
      return {
        resource: "project.newIssue",
        node,
        project,
      };
    } else if (issueOrAction) {
      return {
        resource: "project.issue",
        node,
        project,
        issue: issueOrAction,
      };
    } else {
      const rawState = new URLSearchParams(sanitizeQueryString(urlSearch)).get(
        "state",
      );
      let state: "open" | "closed" | undefined;
      if (rawState === "open" || rawState === "closed") {
        state = rawState;
      }
      return {
        resource: "project.issues",
        node,
        project,
        state,
      };
    }
  } else if (content === "patches") {
    return resolvePatchesRoute(node, project, segments, urlSearch);
  } else if (content === "board") {
    return {
      resource: "project.board",
      node,
      project,
    };
  } else {
    return null;
  }
}

function resolvePatchesRoute(
  node: BaseUrl,
  project: string,
  segments: string[],
  urlSearch: string,
): ProjectPatchRoute | ProjectPatchesRoute {
  const patch = segments.shift();
  const revision = segments.shift();
  if (patch) {
    const searchParams = new URLSearchParams(sanitizeQueryString(urlSearch));
    const tab = searchParams.get("tab");
    const base = {
      resource: "project.patch",
      node,
      project,
      patch,
    } as const;
    const diff = searchParams.get("diff");
    if (diff) {
      const [fromCommit, toCommit] = diff.split("..");
      if (isOid(fromCommit) && isOid(toCommit)) {
        return {
          ...base,
          view: { name: "diff", fromCommit, toCommit },
        };
      }
    }

    if (tab === "changes") {
      return {
        ...base,
        view: { name: tab, revision },
      };
    } else if (tab === "activity") {
      return {
        ...base,
        view: { name: tab },
      };
    } else {
      return base;
    }
  } else {
    return {
      resource: "project.patches",
      node,
      project,
      search: sanitizeQueryString(urlSearch),
    };
  }
}

export function projectRouteToPath(route: ProjectRoute): string {
  const node = nodePath(route.node);

  const pathSegments = [node, route.project];

  if (route.resource === "project.source") {
    if (route.peer) {
      pathSegments.push("remotes", route.peer);
    }

    pathSegments.push("tree");
    let omitTree = true;

    if (route.route && route.route !== "/") {
      pathSegments.push(route.route);
      omitTree = false;
    } else {
      if (route.revision) {
        pathSegments.push(route.revision);
        omitTree = false;
      }

      if (route.path && route.path !== "/") {
        pathSegments.push(route.path);
        omitTree = false;
      }
    }
    if (omitTree) {
      pathSegments.pop();
    }

    return pathSegments.join("/");
  } else if (route.resource === "project.history") {
    if (route.peer) {
      pathSegments.push("remotes", route.peer);
    }

    pathSegments.push("history");

    if (route.revision) {
      pathSegments.push(route.revision);
    }
    return pathSegments.join("/");
  } else if (route.resource === "project.commit") {
    return [...pathSegments, "commits", route.commit].join("/");
  } else if (route.resource === "project.newIssue") {
    return [...pathSegments, "issues", "new"].join("/");
  } else if (route.resource === "project.issues") {
    let url = [...pathSegments, "issues"].join("/");
    const searchParams = new URLSearchParams();
    if (route.state) {
      searchParams.set("state", route.state);
    }
    if (searchParams.size > 0) {
      url += `?${searchParams}`;
    }
    return url;
  } else if (route.resource === "project.issue") {
    return [...pathSegments, "issues", route.issue].join("/");
  } else if (route.resource === "project.patches") {
    let url = [...pathSegments, "patches"].join("/");
    if (route.search) {
      url += `?${route.search}`;
    }
    return url;
  } else if (route.resource === "project.patch") {
    return patchRouteToPath(route);
  } else if (route.resource === "project.board") {
    return [...pathSegments, "board"].join("/");
  } else {
    return unreachable(route);
  }
}

function patchRouteToPath(route: ProjectPatchRoute): string {
  const node = nodePath(route.node);

  const pathSegments = [node, route.project];

  pathSegments.push("patches", route.patch);
  if (route.view?.name === "changes") {
    if (route.view.revision) {
      pathSegments.push(route.view.revision);
    }
  }

  let url = pathSegments.join("/");
  if (!route.view) {
    return url;
  } else {
    const searchParams = new URLSearchParams();

    if (route.view.name === "diff") {
      searchParams.set(
        "diff",
        `${route.view.fromCommit}..${route.view.toCommit}`,
      );
    } else {
      searchParams.set("tab", route.view.name);
    }
    url += `?${searchParams.toString()}`;
    return url;
  }
}

export function projectTitle(loadedRoute: ProjectLoadedRoute) {
  const title: string[] = [];

  if (loadedRoute.resource === "project.source") {
    title.push(loadedRoute.params.project.name);
    if (loadedRoute.params.project.description.length > 0) {
      title.push(loadedRoute.params.project.description);
    }
  } else if (loadedRoute.resource === "project.commit") {
    title.push(loadedRoute.params.commit.commit.summary);
    title.push("commit");
  } else if (loadedRoute.resource === "project.history") {
    title.push(loadedRoute.params.project.name);
    title.push("history");
  } else if (loadedRoute.resource === "project.newIssue") {
    title.push("new issue");
  } else if (loadedRoute.resource === "project.issue") {
    title.push(loadedRoute.params.issue.title);
    title.push("issue");
  } else if (loadedRoute.resource === "project.issues") {
    title.push(loadedRoute.params.project.name);
    title.push("issues");
  } else if (loadedRoute.resource === "project.patch") {
    title.push(loadedRoute.params.patch.title);
    title.push("patch");
  } else if (loadedRoute.resource === "project.patches") {
    title.push(loadedRoute.params.project.name);
    title.push("patches");
  } else if (loadedRoute.resource === "project.board") {
    title.push(loadedRoute.params.project.name);
    title.push("planning board");
  } else {
    return unreachable(loadedRoute);
  }

  return title;
}

export const testExports = { isOid };<|MERGE_RESOLUTION|>--- conflicted
+++ resolved
@@ -23,14 +23,9 @@
 
 import * as Syntax from "@app/lib/syntax";
 import * as httpd from "@app/lib/httpd";
-<<<<<<< HEAD
 import config from "virtual:config";
-import { HttpdClient } from "@httpd-client";
-import { ResponseError, ResponseParseError } from "@httpd-client/lib/fetcher";
-=======
 import { HttpdClient } from "@http-client";
 import { ResponseError, ResponseParseError } from "@http-client/lib/fetcher";
->>>>>>> adc6c6c2
 import { experimental } from "@app/lib/appearance";
 import { get } from "svelte/store";
 import { handleError, unreachableError } from "@app/views/projects/error";
