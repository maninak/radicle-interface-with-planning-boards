import type {
  ErrorRoute,
  LoadedRoute,
  NotFoundRoute,
} from "@app/lib/router/definitions";
import type {
  BaseUrl,
  Blob,
  Commit,
  CommitBlob,
  CommitHeader,
  Diff,
  DiffBlob,
  Issue,
  IssueState,
  Node,
  Patch,
  PatchState,
  Project,
  Remote,
  Tree,
} from "@httpd-client";

import * as Syntax from "@app/lib/syntax";
import * as httpd from "@app/lib/httpd";
import config from "virtual:config";
import { HttpdClient } from "@httpd-client";
import { ResponseError, ResponseParseError } from "@httpd-client/lib/fetcher";
import { experimental } from "@app/lib/appearance";
import { get } from "svelte/store";
import { handleError, unreachableError } from "@app/views/projects/error";
import { nodePath } from "@app/views/nodes/router";
import { unreachable } from "@app/lib/utils";

export const COMMITS_PER_PAGE = 30;
export const PATCHES_PER_PAGE = 10;
export const ISSUES_PER_PAGE = 10;

export type ProjectRoute =
  | ProjectTreeRoute
  | ProjectHistoryRoute
  | {
      resource: "project.commit";
      node: BaseUrl;
      project: string;
      commit: string;
    }
  | ProjectIssuesRoute
  | ProjectIssueRoute
  | { resource: "project.newIssue"; node: BaseUrl; project: string }
  | ProjectPatchesRoute
  | ProjectPatchRoute
  | ProjectBoardRoute;

interface ProjectIssuesRoute {
  resource: "project.issues";
  node: BaseUrl;
  project: string;
  state?: "open" | "closed";
}

interface ProjectIssueRoute {
  resource: "project.issue";
  node: BaseUrl;
  project: string;
  issue: string;
}

interface ProjectTreeRoute {
  resource: "project.source";
  node: BaseUrl;
  project: string;
  path?: string;
  peer?: string;
  revision?: string;
  route?: string;
}

interface ProjectHistoryRoute {
  resource: "project.history";
  node: BaseUrl;
  project: string;
  peer?: string;
  revision?: string;
}

interface ProjectPatchRoute {
  resource: "project.patch";
  node: BaseUrl;
  project: string;
  patch: string;
  view?:
    | {
        name: "activity";
      }
    | {
        name: "changes";
        revision?: string;
      }
    | {
        name: "diff";
        fromCommit: string;
        toCommit: string;
      };
}

interface ProjectPatchesRoute {
  resource: "project.patches";
  node: BaseUrl;
  project: string;
  search?: string;
}

interface ProjectBoardRoute {
  resource: "project.board";
  node: BaseUrl;
  project: string;
}

export type ProjectLoadedRoute =
  | {
      resource: "project.source";
      params: {
        baseUrl: BaseUrl;
        node: Node;
        commit: string;
        project: Project;
        peers: Remote[];
        peer: string | undefined;
        branches: string[];
        revision: string | undefined;
        tree: Tree;
        path: string;
        rawPath: (commit?: string) => string;
        blobResult: BlobResult;
        seeding: boolean;
      };
    }
  | {
      resource: "project.history";
      params: {
        baseUrl: BaseUrl;
        node: Node;
        commit: string;
        project: Project;
        peers: Remote[];
        peer: string | undefined;
        branches: string[];
        revision: string | undefined;
        tree: Tree;
        commitHeaders: CommitHeader[];
        seeding: boolean;
      };
    }
  | {
      resource: "project.commit";
      params: {
        baseUrl: BaseUrl;
        node: Node;
        project: Project;
        commit: Commit;
      };
    }
  | {
      resource: "project.issue";
      params: {
        baseUrl: BaseUrl;
        node: Node;
        project: Project;
        rawPath: (commit?: string) => string;
        issue: Issue;
      };
    }
  | {
      resource: "project.issues";
      params: {
        baseUrl: BaseUrl;
        node: Node;
        project: Project;
        issues: Issue[];
        state: IssueState["status"];
      };
    }
  | {
      resource: "project.newIssue";
      params: {
        baseUrl: BaseUrl;
        node: Node;
        project: Project;
        rawPath: (commit?: string) => string;
      };
    }
  | {
      resource: "project.patches";
      params: {
        baseUrl: BaseUrl;
        node: Node;
        project: Project;
        patches: Patch[];
        state: PatchState["status"];
      };
    }
  | {
      resource: "project.patch";
      params: {
        baseUrl: BaseUrl;
        node: Node;
        project: Project;
        rawPath: (commit?: string) => string;
        patch: Patch;
        stats: Diff["stats"];
        view: PatchView;
      };
    }
  | {
      resource: "project.board";
      params: {
        baseUrl: BaseUrl;
        project: Project;
      };
    };

export type BlobResult =
  | { ok: true; blob: Blob; highlighted: Syntax.Root | undefined }
  | { ok: false; error: { status?: number; message: string; path: string } };

export type PatchView =
  | {
      name: "activity";
      revision: string;
    }
  | {
      name: "changes";
      revision: string;
      oid: string;
      diff: Diff;
      commits: CommitHeader[];
      files: Record<string, CommitBlob>;
    }
  | {
      name: "diff";
      diff: Diff;
      files: Record<string, DiffBlob>;
      fromCommit: string;
      toCommit: string;
    };

// Check whether the input is a SHA1 commit.
function isOid(input: string): boolean {
  return /^[a-fA-F0-9]{40}$/.test(input);
}

function parseRevisionToOid(
  revision: string | undefined,
  defaultBranch: string,
  branches: Record<string, string>,
): string {
  if (revision) {
    if (isOid(revision)) {
      return revision;
    } else {
      const oid = branches[revision];
      if (oid) {
        return oid;
      } else {
        throw new Error(`Revision ${revision} not found`);
      }
    }
  } else {
    return branches[defaultBranch];
  }
}

async function isLocalNodeSeeding(route: ProjectRoute): Promise<boolean> {
  if (!get(experimental) && get(httpd.httpdStore).state === "stopped") {
    return false;
  }
  try {
    const tracking = await httpd.api.getTracking();
    return tracking.some(({ id }) => id === route.project);
  } catch (error) {
    if (error instanceof ResponseError && error.status === 404) {
      return false;
    }

    // Either `radicle-httpd` isn't running or there was some other
    // error.
    return false;
  }
}

export async function loadProjectRoute(
  route: ProjectRoute,
  previousLoaded: LoadedRoute,
): Promise<ProjectLoadedRoute | ErrorRoute | NotFoundRoute> {
  const api = new HttpdClient(route.node);
  let node: Node | undefined = undefined;
  if (
    "params" in previousLoaded &&
    "node" in previousLoaded.params &&
    route.node.hostname === previousLoaded.params.baseUrl.hostname
  ) {
    node = previousLoaded.params.node;
  } else {
    node = await api.getNode();
  }
  const rawPath = (commit?: string) =>
    `${route.node.scheme}://${route.node.hostname}:${route.node.port}/raw/${
      route.project
    }${commit ? `/${commit}` : ""}`;

  try {
    if (route.resource === "project.source") {
      return await loadTreeView(route, previousLoaded, node);
    } else if (route.resource === "project.history") {
      return await loadHistoryView(route, node);
    } else if (route.resource === "project.commit") {
      const [project, commit] = await Promise.all([
        api.project.getById(route.project),
        api.project.getCommitBySha(route.project, route.commit),
      ]);

      return {
        resource: "project.commit",
        params: {
          baseUrl: route.node,
          node,
          project,
          commit,
        },
      };
    } else if (route.resource === "project.issue") {
      return await loadIssueView(route, node);
    } else if (route.resource === "project.patch") {
      return await loadPatchView(route, node);
    } else if (route.resource === "project.issues") {
      return await loadIssuesView(route, node);
    } else if (route.resource === "project.newIssue") {
      const project = await api.project.getById(route.project);
      return {
        resource: "project.newIssue",
        params: {
          baseUrl: route.node,
          node,
          project,
          rawPath,
        },
      };
    } else if (route.resource === "project.patches") {
<<<<<<< HEAD
      return await loadPatchesView(route);
    } else if (route.resource === "project.board") {
      if (!config?.plugins?.radiclePlanningBoards?.enabled) {
        return {
          resource: "notFound",
          params: { title: "Page not found" },
        };
      }

      return await loadBoardView(route);
=======
      return await loadPatchesView(route, node);
>>>>>>> 4e5ce7ec
    } else {
      return unreachable(route);
    }
  } catch (error) {
    if (
      error instanceof Error ||
      error instanceof ResponseError ||
      error instanceof ResponseParseError
    ) {
      return handleError(error, route);
    } else {
      return unreachableError();
    }
  }
}

async function loadBoardView(
  route: ProjectBoardRoute,
): Promise<ProjectLoadedRoute> {
  const api = new HttpdClient(route.node);
  const project = await api.project.getById(route.project);

  return {
    resource: "project.board",
    params: {
      baseUrl: route.node,
      project,
    },
  };
}

async function loadPatchesView(
  route: ProjectPatchesRoute,
  node: Node,
): Promise<ProjectLoadedRoute> {
  const api = new HttpdClient(route.node);
  const searchParams = new URLSearchParams(route.search || "");
  const state = (searchParams.get("state") as PatchState["status"]) || "open";

  const [project, patches] = await Promise.all([
    api.project.getById(route.project),
    api.project.getAllPatches(route.project, {
      state,
      page: 0,
      perPage: PATCHES_PER_PAGE,
    }),
  ]);

  return {
    resource: "project.patches",
    params: {
      baseUrl: route.node,
      node,
      patches,
      state,
      project,
    },
  };
}

async function loadIssuesView(
  route: ProjectIssuesRoute,
  node: Node,
): Promise<ProjectLoadedRoute> {
  const api = new HttpdClient(route.node);
  const state = route.state || "open";

  const [project, issues] = await Promise.all([
    api.project.getById(route.project),
    api.project.getAllIssues(route.project, {
      state,
      page: 0,
      perPage: ISSUES_PER_PAGE,
    }),
    isLocalNodeSeeding(route),
  ]);

  return {
    resource: "project.issues",
    params: {
      baseUrl: route.node,
      node,
      issues,
      state,
      project,
    },
  };
}

async function loadTreeView(
  route: ProjectTreeRoute,
  previousLoaded: LoadedRoute,
  node: Node,
): Promise<ProjectLoadedRoute | NotFoundRoute> {
  const api = new HttpdClient(route.node);
  const rawPath = (commit?: string) =>
    `${route.node.scheme}://${route.node.hostname}:${route.node.port}/raw/${
      route.project
    }${commit ? `/${commit}` : ""}`;

  let projectPromise: Promise<Project>;
  let peersPromise: Promise<Remote[]>;
  if (
    previousLoaded.resource === "project.source" &&
    previousLoaded.params.project.id === route.project &&
    previousLoaded.params.peer === route.peer
  ) {
    projectPromise = Promise.resolve(previousLoaded.params.project);
    peersPromise = Promise.resolve(previousLoaded.params.peers);
  } else {
    projectPromise = api.project.getById(route.project);
    peersPromise = api.project.getAllRemotes(route.project);
  }

  const [project, peers, seeding] = await Promise.all([
    projectPromise,
    peersPromise,
    isLocalNodeSeeding(route),
  ]);

  let branchMap: Record<string, string>;
  if (route.peer) {
    const peer = peers.find(peer => peer.id === route.peer);
    if (!peer) {
      return {
        resource: "notFound",
        params: { title: `Peer ${route.peer} could not be found` },
      };
    } else {
      branchMap = peer.heads;
    }
  } else {
    branchMap = { [project.defaultBranch]: project.head };
  }

  if (route.route) {
    const { revision, path } = detectRevision(
      route.route,
      branchMap || { [project.defaultBranch]: project.head },
    );
    route.revision = revision;
    route.path = path;
  }

  const commit = parseRevisionToOid(
    route.revision,
    project.defaultBranch,
    branchMap,
  );
  const path = route.path || "/";
  const [tree, blobResult] = await Promise.all([
    api.project.getTree(route.project, commit),
    loadBlob(api, project.id, commit, path),
  ]);
  return {
    resource: "project.source",
    params: {
      baseUrl: route.node,
      node,
      commit,
      project,
      peers: peers.filter(remote => Object.keys(remote.heads).length > 0),
      peer: route.peer,
      branches: Object.keys(branchMap),
      rawPath,
      revision: route.revision,
      tree,
      path,
      blobResult,
      seeding,
    },
  };
}

async function loadBlob(
  api: HttpdClient,
  project: string,
  commit: string,
  path: string,
): Promise<BlobResult> {
  try {
    let blob: Blob;
    if (path === "" || path === "/") {
      blob = await api.project.getReadme(project, commit);
    } else {
      blob = await api.project.getBlob(project, commit, path);
    }
    return {
      ok: true,
      blob,
      highlighted: blob.content
        ? await Syntax.highlight(blob.content, blob.path.split(".").pop() ?? "")
        : undefined,
    };
  } catch (e: unknown) {
    if (e instanceof ResponseError) {
      return {
        ok: false,
        error: {
          status: e.status,
          message: "Not able to load file",
          path,
        },
      };
    } else if (path === "/") {
      return {
        ok: false,
        error: {
          message: "The README could not be loaded",
          path,
        },
      };
    } else {
      return {
        ok: false,
        error: {
          message: "Not able to load file",
          path,
        },
      };
    }
  }
}
async function loadHistoryView(
  route: ProjectHistoryRoute,
  node: Node,
): Promise<ProjectLoadedRoute> {
  const api = new HttpdClient(route.node);

  const [project, peers, branchMap] = await Promise.all([
    api.project.getById(route.project),
    api.project.getAllRemotes(route.project),
    getPeerBranches(api, route.project, route.peer),
  ]);

  let commitId;
  if (route.revision && isOid(route.revision)) {
    commitId = route.revision;
  } else if (branchMap) {
    commitId = branchMap[route.revision || project.defaultBranch];
  } else if (!route.revision) {
    commitId = project.head;
  }

  if (!commitId) {
    throw new Error(
      `Revision ${route.revision} not found for project ${project.id}`,
    );
  }

  const [tree, commitHeaders, seeding] = await Promise.all([
    api.project.getTree(route.project, commitId),
    await api.project.getAllCommits(project.id, {
      parent: commitId,
      page: 0,
      perPage: COMMITS_PER_PAGE,
    }),
    isLocalNodeSeeding(route),
  ]);

  return {
    resource: "project.history",
    params: {
      baseUrl: route.node,
      node,
      commit: commitId,
      project,
      peers: peers.filter(remote => Object.keys(remote.heads).length > 0),
      peer: route.peer,
      branches: Object.keys(branchMap || {}),
      revision: route.revision,
      tree,
      commitHeaders,
      seeding,
    },
  };
}

async function loadIssueView(
  route: ProjectIssueRoute,
  node: Node,
): Promise<ProjectLoadedRoute> {
  const api = new HttpdClient(route.node);
  const rawPath = (commit?: string) =>
    `${route.node.scheme}://${route.node.hostname}:${route.node.port}/raw/${
      route.project
    }${commit ? `/${commit}` : ""}`;

  const [project, issue] = await Promise.all([
    api.project.getById(route.project),
    api.project.getIssueById(route.project, route.issue),
  ]);
  return {
    resource: "project.issue",
    params: {
      baseUrl: route.node,
      node,
      project,
      rawPath,
      issue,
    },
  };
}

async function loadPatchView(
  route: ProjectPatchRoute,
  node: Node,
): Promise<ProjectLoadedRoute> {
  const api = new HttpdClient(route.node);
  const rawPath = (commit?: string) =>
    `${route.node.scheme}://${route.node.hostname}:${route.node.port}/raw/${
      route.project
    }${commit ? `/${commit}` : ""}`;

  const [project, patch] = await Promise.all([
    api.project.getById(route.project),
    api.project.getPatchById(route.project, route.patch),
  ]);
  const latestRevision = patch.revisions[patch.revisions.length - 1];
  const { diff } = await api.project.getDiff(
    route.project,
    latestRevision.base,
    latestRevision.oid,
  );

  let view: PatchView;
  switch (route.view?.name) {
    case "activity":
    case undefined: {
      view = { name: "activity", revision: latestRevision.id };
      break;
    }
    case "changes": {
      const revisionId = route.view.revision;
      const revision =
        patch.revisions.find(r => r.id === revisionId) || latestRevision;
      if (!revision) {
        throw new Error(
          `revision ${revisionId} of patch ${route.patch} not found`,
        );
      }
      const { diff, commits, files } = await api.project.getDiff(
        route.project,
        revision.base,
        revision.oid,
      );
      view = {
        name: route.view?.name,
        revision: revision.id,
        oid: revision.oid,
        diff,
        commits,
        files,
      };
      break;
    }
    case "diff": {
      const { fromCommit, toCommit } = route.view;
      const { diff, files } = await api.project.getDiff(
        route.project,
        fromCommit,
        toCommit,
      );

      view = { name: "diff", fromCommit, toCommit, files, diff };
      break;
    }
  }
  return {
    resource: "project.patch",
    params: {
      baseUrl: route.node,
      node,
      project,
      rawPath,
      patch,
      stats: diff.stats,
      view,
    },
  };
}

async function getPeerBranches(
  api: HttpdClient,
  project: string,
  peer?: string,
) {
  if (peer) {
    return (await api.project.getRemoteByPeer(project, peer)).heads;
  } else {
    return undefined;
  }
}

// Detects branch names and commit IDs at the start of `input` and extract it.
function detectRevision(
  input: string,
  branches: Record<string, string>,
): { path: string; revision?: string } {
  const commitPath = [input.slice(0, 40), input.slice(41)];
  const branch = Object.entries(branches).find(([branchName]) =>
    input.startsWith(branchName),
  );

  if (branch) {
    const [revision, path] = [
      input.slice(0, branch[0].length),
      input.slice(branch[0].length + 1),
    ];
    return {
      revision,
      path: path || "/",
    };
  } else if (isOid(commitPath[0])) {
    return {
      revision: commitPath[0],
      path: commitPath[1] || "/",
    };
  } else {
    return { path: input };
  }
}

function sanitizeQueryString(queryString: string): string {
  return queryString.startsWith("?") ? queryString.substring(1) : queryString;
}

export function resolveProjectRoute(
  node: BaseUrl,
  project: string,
  segments: string[],
  urlSearch: string,
): ProjectRoute | null {
  let content = segments.shift();
  let peer;
  if (content === "remotes") {
    peer = segments.shift();
    content = segments.shift();
  }

  if (!content || content === "tree") {
    return {
      resource: "project.source",
      node,
      project,
      peer,
      path: undefined,
      revision: undefined,
      route: segments.join("/"),
    };
  } else if (content === "history") {
    return {
      resource: "project.history",
      node,
      project,
      peer,
      revision: segments.join("/"),
    };
  } else if (content === "commits") {
    return {
      resource: "project.commit",
      node,
      project,
      commit: segments[0],
    };
  } else if (content === "issues") {
    const issueOrAction = segments.shift();
    if (issueOrAction === "new") {
      return {
        resource: "project.newIssue",
        node,
        project,
      };
    } else if (issueOrAction) {
      return {
        resource: "project.issue",
        node,
        project,
        issue: issueOrAction,
      };
    } else {
      const rawState = new URLSearchParams(sanitizeQueryString(urlSearch)).get(
        "state",
      );
      let state: "open" | "closed" | undefined;
      if (rawState === "open" || rawState === "closed") {
        state = rawState;
      }
      return {
        resource: "project.issues",
        node,
        project,
        state,
      };
    }
  } else if (content === "patches") {
    return resolvePatchesRoute(node, project, segments, urlSearch);
  } else if (content === "board") {
    return {
      resource: "project.board",
      node,
      project,
    };
  } else {
    return null;
  }
}

function resolvePatchesRoute(
  node: BaseUrl,
  project: string,
  segments: string[],
  urlSearch: string,
): ProjectPatchRoute | ProjectPatchesRoute {
  const patch = segments.shift();
  const revision = segments.shift();
  if (patch) {
    const searchParams = new URLSearchParams(sanitizeQueryString(urlSearch));
    const tab = searchParams.get("tab");
    const base = {
      resource: "project.patch",
      node,
      project,
      patch,
    } as const;
    const diff = searchParams.get("diff");
    if (diff) {
      const [fromCommit, toCommit] = diff.split("..");
      if (isOid(fromCommit) && isOid(toCommit)) {
        return {
          ...base,
          view: { name: "diff", fromCommit, toCommit },
        };
      }
    }

    if (tab === "changes") {
      return {
        ...base,
        view: { name: tab, revision },
      };
    } else if (tab === "activity") {
      return {
        ...base,
        view: { name: tab },
      };
    } else {
      return base;
    }
  } else {
    return {
      resource: "project.patches",
      node,
      project,
      search: sanitizeQueryString(urlSearch),
    };
  }
}

export function projectRouteToPath(route: ProjectRoute): string {
  const node = nodePath(route.node);

  const pathSegments = [node, route.project];

  if (route.resource === "project.source") {
    if (route.peer) {
      pathSegments.push("remotes", route.peer);
    }

    pathSegments.push("tree");
    let omitTree = true;

    if (route.route && route.route !== "/") {
      pathSegments.push(route.route);
      omitTree = false;
    } else {
      if (route.revision) {
        pathSegments.push(route.revision);
        omitTree = false;
      }

      if (route.path && route.path !== "/") {
        pathSegments.push(route.path);
        omitTree = false;
      }
    }
    if (omitTree) {
      pathSegments.pop();
    }

    return pathSegments.join("/");
  } else if (route.resource === "project.history") {
    if (route.peer) {
      pathSegments.push("remotes", route.peer);
    }

    pathSegments.push("history");

    if (route.revision) {
      pathSegments.push(route.revision);
    }
    return pathSegments.join("/");
  } else if (route.resource === "project.commit") {
    return [...pathSegments, "commits", route.commit].join("/");
  } else if (route.resource === "project.newIssue") {
    return [...pathSegments, "issues", "new"].join("/");
  } else if (route.resource === "project.issues") {
    let url = [...pathSegments, "issues"].join("/");
    const searchParams = new URLSearchParams();
    if (route.state) {
      searchParams.set("state", route.state);
    }
    if (searchParams.size > 0) {
      url += `?${searchParams}`;
    }
    return url;
  } else if (route.resource === "project.issue") {
    return [...pathSegments, "issues", route.issue].join("/");
  } else if (route.resource === "project.patches") {
    let url = [...pathSegments, "patches"].join("/");
    if (route.search) {
      url += `?${route.search}`;
    }
    return url;
  } else if (route.resource === "project.patch") {
    return patchRouteToPath(route);
  } else if (route.resource === "project.board") {
    return [...pathSegments, "board"].join("/");
  } else {
    return unreachable(route);
  }
}

function patchRouteToPath(route: ProjectPatchRoute): string {
  const node = nodePath(route.node);

  const pathSegments = [node, route.project];

  pathSegments.push("patches", route.patch);
  if (route.view?.name === "changes") {
    if (route.view.revision) {
      pathSegments.push(route.view.revision);
    }
  }

  let url = pathSegments.join("/");
  if (!route.view) {
    return url;
  } else {
    const searchParams = new URLSearchParams();

    if (route.view.name === "diff") {
      searchParams.set(
        "diff",
        `${route.view.fromCommit}..${route.view.toCommit}`,
      );
    } else {
      searchParams.set("tab", route.view.name);
    }
    url += `?${searchParams.toString()}`;
    return url;
  }
}

export function projectTitle(loadedRoute: ProjectLoadedRoute) {
  const title: string[] = [];

  if (loadedRoute.resource === "project.source") {
    title.push(loadedRoute.params.project.name);
    if (loadedRoute.params.project.description.length > 0) {
      title.push(loadedRoute.params.project.description);
    }
  } else if (loadedRoute.resource === "project.commit") {
    title.push(loadedRoute.params.commit.commit.summary);
    title.push("commit");
  } else if (loadedRoute.resource === "project.history") {
    title.push(loadedRoute.params.project.name);
    title.push("history");
  } else if (loadedRoute.resource === "project.newIssue") {
    title.push("new issue");
  } else if (loadedRoute.resource === "project.issue") {
    title.push(loadedRoute.params.issue.title);
    title.push("issue");
  } else if (loadedRoute.resource === "project.issues") {
    title.push(loadedRoute.params.project.name);
    title.push("issues");
  } else if (loadedRoute.resource === "project.patch") {
    title.push(loadedRoute.params.patch.title);
    title.push("patch");
  } else if (loadedRoute.resource === "project.patches") {
    title.push(loadedRoute.params.project.name);
    title.push("patches");
  } else if (loadedRoute.resource === "project.board") {
    title.push(loadedRoute.params.project.name);
    title.push("planning board");
  } else {
    return unreachable(loadedRoute);
  }

  return title;
}

export const testExports = { isOid };<|MERGE_RESOLUTION|>--- conflicted
+++ resolved
@@ -216,6 +216,7 @@
       resource: "project.board";
       params: {
         baseUrl: BaseUrl;
+        node: Node;
         project: Project;
       };
     };
@@ -347,8 +348,7 @@
         },
       };
     } else if (route.resource === "project.patches") {
-<<<<<<< HEAD
-      return await loadPatchesView(route);
+      return await loadPatchesView(route, node);
     } else if (route.resource === "project.board") {
       if (!config?.plugins?.radiclePlanningBoards?.enabled) {
         return {
@@ -357,10 +357,7 @@
         };
       }
 
-      return await loadBoardView(route);
-=======
-      return await loadPatchesView(route, node);
->>>>>>> 4e5ce7ec
+      return await loadBoardView(route, node);
     } else {
       return unreachable(route);
     }
@@ -379,6 +376,7 @@
 
 async function loadBoardView(
   route: ProjectBoardRoute,
+  node: Node,
 ): Promise<ProjectLoadedRoute> {
   const api = new HttpdClient(route.node);
   const project = await api.project.getById(route.project);
@@ -387,6 +385,7 @@
     resource: "project.board",
     params: {
       baseUrl: route.node,
+      node,
       project,
     },
   };
