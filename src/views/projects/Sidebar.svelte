<script lang="ts">
  import type { ActiveTab } from "./Header.svelte";
  import type { BaseUrl, Node, Project } from "@httpd-client";

  import { onMount } from "svelte";

  import { experimental } from "@app/lib/appearance";
  import { httpdStore, api } from "@app/lib/httpd";
  import { isLocal } from "@app/lib/utils";
<<<<<<< HEAD
  import config from "virtual:config";
  import { onMount } from "svelte";
=======
  import { queryProject } from "@app/lib/projects";
>>>>>>> 4e5ce7ec

  import Button from "@app/components/Button.svelte";
  import ContextHelp from "@app/views/projects/Sidebar/ContextHelp.svelte";
  import ContextRepo from "@app/views/projects/Sidebar/ContextRepo.svelte";
  import IconSmall from "@app/components/IconSmall.svelte";
  import Link from "@app/components/Link.svelte";
  import Loading from "@app/components/Loading.svelte";
  import Popover from "@app/components/Popover.svelte";

  import Help from "@app/App/Help.svelte";
  import Settings from "@app/App/Settings.svelte";

  const SIDEBAR_STATE_KEY = "sidebarState";

  export let activeTab: ActiveTab | undefined = undefined;
  export let node: Node;
  export let baseUrl: BaseUrl;
  export let project: Project;
  export let collapsedOnly = false;

  let expanded = collapsedOnly ? false : loadSidebarState();

  export function storeSidebarState(expanded: boolean): void {
    window.localStorage.setItem(
      SIDEBAR_STATE_KEY,
      expanded ? "expanded" : "collapsed",
    );
  }

  // To avoid concurrent request.
  let queryingLocalProject: boolean = true;
  let localProject: "notFound" | "found" | undefined = undefined;
  $: hideContextHelp =
    $experimental &&
    isLocal(baseUrl.hostname) &&
    $httpdStore.state === "authenticated";

  httpdStore.subscribe(async () => {
    if ($httpdStore.state !== "stopped" && !queryingLocalProject) {
      await detectLocalProject();
    }
  });

  function loadSidebarState(): boolean {
    const storedSidebarState = window.localStorage.getItem(SIDEBAR_STATE_KEY);

    if (storedSidebarState === null) {
      return true;
    } else {
      return storedSidebarState === "expanded" ? true : false;
    }
  }

  function toggleSidebar() {
    expanded = !expanded;
    storeSidebarState(expanded);
  }

  async function detectLocalProject(): Promise<void> {
    queryingLocalProject = true;
    localProject = await queryProject(api.baseUrl, project.id);
    queryingLocalProject = false;
  }

  onMount(async () => {
    if ($httpdStore.state !== "stopped") {
      await detectLocalProject();
    } else {
      localProject = "notFound";
    }
  });
</script>

<style>
  .sidebar {
    padding: 1rem;
    height: 100%;
    display: flex;
    flex-direction: column;
    justify-content: space-between;
    transition: width 150ms ease-in-out;
    width: 4.5rem;
  }
  .sidebar.expanded {
    width: 22.5rem;
  }
  .project-navigation {
    display: flex;
    flex-direction: column;
    gap: 0.25rem;
    flex: 1;
  }

  .counter {
    border-radius: var(--border-radius-tiny);
    background-color: var(--color-fill-ghost);
    color: var(--color-foreground-dim);
    padding: 0 0.25rem;
  }
  .selected {
    background-color: var(--color-fill-counter);
    color: var(--color-foreground-contrast);
  }
  .hover {
    background-color: var(--color-fill-ghost-hover);
    color: var(--color-foreground-contrast);
  }
  .title-counter {
    display: flex;
    overflow: hidden;
    gap: 0.5rem;
    justify-content: space-between;
    width: 100%;
    opacity: 0;
    transition: opacity 150ms ease-in-out;
  }
  .title-counter.expanded {
    opacity: 1;
  }
  .sidebar-footer {
    display: flex;
    justify-content: space-between;
    width: 100%;
  }
  .repo,
  .help {
    z-index: 10;
    opacity: 1;
    transition:
      opacity 150ms,
      display 150ms allow-discrete;
    transition-delay: 150ms;
  }
  .help-box {
    width: 100%;
    padding: 1rem;
    margin-bottom: 0.5rem;
    background-color: var(--color-background-float);
    border: 1px solid var(--color-border-hint);
    font-size: var(--font-size-small);
    border-radius: var(--border-radius-small);
  }
  .repo-box {
    margin-bottom: 0.5rem;
  }
  .vertical-buttons {
    opacity: 1;
    height: fit-content;
    display: flex;
    flex-direction: column-reverse;
    transition:
      opacity 150ms ease-in-out,
      display 150ms ease-in-out allow-discrete;
    transition-delay: 60ms;
    margin-bottom: 0.5rem;
  }
  .horizontal-buttons {
    display: flex;
    gap: 0.5rem;
    opacity: 0;
    transition: opacity 30ms ease-in-out;
  }
  .horizontal-buttons.expanded {
    opacity: 1;
    transition: opacity 150ms ease-in-out;
  }
  .collapse-label {
    display: none;
  }
  .collapse-label.expanded {
    display: block;
    transition: opacity 30ms ease-in-out;
  }
  .icon {
    transform: rotate(180deg);
    transition: transform 150ms ease-in-out;
  }
  .icon.expanded {
    transform: rotate(0deg);
  }
  .bottom {
    display: flex;
    flex-direction: column;
    justify-items: flex-end;
  }
</style>

<div class="sidebar" class:expanded>
  <!-- Top Navigation Items -->
  <div class="project-navigation">
    <Link
      title="Source"
      route={{
        resource: "project.source",
        project: project.id,
        node: baseUrl,
        path: "/",
      }}>
      <Button
        stylePadding="0.5rem 0.75rem"
        size="large"
        styleWidth="100%"
        styleJustifyContent={"flex-start"}
        variant={activeTab === "source" ? "gray" : "background"}>
        <IconSmall name="chevron-left-right" />
        <span class="title-counter" class:expanded>Source</span>
      </Button>
    </Link>
    <Link
      title={`${project.issues.open} Issues`}
      route={{
        resource: "project.issues",
        project: project.id,
        node: baseUrl,
      }}>
      <Button
        stylePadding="0.5rem 0.75rem"
        let:hover
        size="large"
        styleJustifyContent={"flex-start"}
        styleWidth="100%"
        variant={activeTab === "issues" ? "gray" : "background"}>
        <IconSmall name="issue" />
        <div class="title-counter" class:expanded>
          Issues
          <span
            class="counter"
            class:selected={activeTab === "issues"}
            class:hover={hover && activeTab !== "issues"}>
            {project.issues.open}
          </span>
        </div>
      </Button>
    </Link>

    <Link
      title={`${project.patches.open} Patches`}
      route={{
        resource: "project.patches",
        project: project.id,
        node: baseUrl,
      }}>
      <Button
        stylePadding="0.5rem 0.75rem"
        let:hover
        size="large"
        styleWidth="100%"
        styleJustifyContent={"flex-start"}
        variant={activeTab === "patches" ? "gray" : "background"}>
        <IconSmall name="patch" />
        <div class="title-counter" class:expanded>
          Patches
          <span
            class="counter"
            class:hover={hover && activeTab !== "patches"}
            class:selected={activeTab === "patches"}>
            {project.patches.open}
          </span>
        </div>
      </Button>
    </Link>

    {#if config?.plugins?.radiclePlanningBoards?.enabled}
      <Link
        title="Planning Board"
        route={{
          resource: "project.board",
          project: project.id,
          node: baseUrl,
        }}>
        <Button
          stylePadding="0.5rem 0.75rem"
          size="large"
          styleWidth="100%"
          styleJustifyContent={"flex-start"}
          variant={activeTab === "board" ? "gray" : "background"}>
          <IconSmall name="columns" />
          <div class="title-counter" class:expanded>Planning Board</div>
        </Button>
      </Link>
    {/if}
  </div>
  <!-- Context and other information section -->
  <div class="bottom">
    {#if expanded}
      <div class="help">
        {#if !hideContextHelp && $experimental}
          {#if !localProject}
            <div
              style="display: flex; justify-content: center; align-items: center; height: 2rem;">
              <Loading small />
            </div>
          {:else}
            <div class="help-box">
              <ContextHelp
                {localProject}
                {baseUrl}
                projectId={project.id}
                hideLocalButton={isLocal(baseUrl.hostname) ||
                  localProject !== "found"}
                disableLocalButton={$httpdStore.state !== "authenticated"} />
            </div>
          {/if}
        {/if}
      </div>
      <div class="repo">
        <div class="repo-box">
          <ContextRepo {project} {baseUrl} {node} />
        </div>
      </div>
    {:else}
      <div class="vertical-buttons" style:gap="0.5rem">
        <Popover popoverPositionBottom="0" popoverPositionLeft="3rem">
          <Button
            stylePadding="0 0.75rem"
            variant="background"
            title="Settings"
            slot="toggle"
            let:toggle
            on:click={toggle}>
            <IconSmall name="settings" />
          </Button>

          <Settings slot="popover" />
        </Popover>

        <Popover popoverPositionBottom="0" popoverPositionLeft="3rem">
          <Button
            stylePadding="0 0.75rem"
            variant="background"
            title="Help"
            slot="toggle"
            let:toggle
            on:click={toggle}>
            <IconSmall name="help" />
          </Button>

          <Help slot="popover" />
        </Popover>

        <Popover popoverPositionBottom="0" popoverPositionLeft="2rem">
          <Button
            stylePadding="0 0.75rem"
            variant="background"
            title="Info"
            slot="toggle"
            let:toggle
            on:click={toggle}>
            <IconSmall name="info" />
          </Button>

          <div slot="popover">
            <ContextRepo disablePopovers {node} {baseUrl} {project} />
          </div>
        </Popover>

        {#if !hideContextHelp && $experimental}
          {#if !localProject}
            <div
              style="display: flex; justify-content: center; align-items: center; height: 2rem;">
              <Loading small condensed />
            </div>
          {:else}
            <Popover popoverPositionBottom="0" popoverPositionLeft="3rem">
              <Button
                stylePadding="0 0.75rem"
                variant="background"
                title="Local node"
                slot="toggle"
                let:toggle
                on:click={toggle}>
                <IconSmall name="device" />
              </Button>

              <ContextHelp
                {localProject}
                {baseUrl}
                popover
                projectId={project.id}
                hideLocalButton={isLocal(baseUrl.hostname) ||
                  localProject !== "found"}
                disableLocalButton={$httpdStore.state !== "authenticated"}
                slot="popover" />
            </Popover>
          {/if}
        {/if}
      </div>
    {/if}
    <!-- Footer -->
    {#if !collapsedOnly}
      <div class="sidebar-footer" style:flex-direction="row">
        <Button
          title={"Collapse"}
          on:click={toggleSidebar}
          variant="background">
          <div class="icon" class:expanded>
            <IconSmall name="chevron-left" />
          </div>
          <span class="collapse-label" class:expanded>Collapse</span>
        </Button>
        <div class="horizontal-buttons" class:expanded>
          <Popover popoverPositionBottom="2.5rem" popoverPositionLeft="0">
            <Button
              variant="background"
              title="Settings"
              slot="toggle"
              let:toggle
              on:click={toggle}>
              <IconSmall name="settings" />
              Settings
            </Button>

            <Settings slot="popover" />
          </Popover>
        </div>
        <div class="horizontal-buttons" class:expanded>
          <Popover popoverPositionBottom="2.5rem" popoverPositionLeft="0">
            <Button
              variant="background"
              title="Help"
              slot="toggle"
              let:toggle
              on:click={toggle}>
              <IconSmall name="help" />
              Help
            </Button>
            <Help slot="popover" />
          </Popover>
        </div>
      </div>
    {/if}
  </div>
</div><|MERGE_RESOLUTION|>--- conflicted
+++ resolved
@@ -7,12 +7,8 @@
   import { experimental } from "@app/lib/appearance";
   import { httpdStore, api } from "@app/lib/httpd";
   import { isLocal } from "@app/lib/utils";
-<<<<<<< HEAD
   import config from "virtual:config";
-  import { onMount } from "svelte";
-=======
   import { queryProject } from "@app/lib/projects";
->>>>>>> 4e5ce7ec
 
   import Button from "@app/components/Button.svelte";
   import ContextHelp from "@app/views/projects/Sidebar/ContextHelp.svelte";
